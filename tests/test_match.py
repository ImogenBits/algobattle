"""Tests for the Match class."""
# pyright: reportMissingSuperCall=false
from typing import Any
from unittest import IsolatedAsyncioTestCase, TestCase, main
from pathlib import Path

from pydantic import ByteSize, ValidationError

from algobattle.battle import Fight, Iterated, Averaged
<<<<<<< HEAD
from algobattle.match import AlgobattleConfig, Match, MatchConfig
from algobattle.team import Team, Matchup, TeamHandler, TeamInfo
from algobattle.program import ProgramRunInfo, RunConfig
from algobattle.util import ExecutionConfig
=======
from algobattle.match import ExecutionConfig, Match, AlgobattleConfig, MatchConfig, RunConfig, TeamInfo
from algobattle.program import ProgramRunInfo, Team, Matchup, TeamHandler
>>>>>>> 4c174641
from .testsproblem.problem import TestProblem


class TestTeam(Team):
    """Team that doesn't rely on actual docker images."""

    def __init__(self, team_name: str) -> None:
        object.__setattr__(self, "name", team_name)


def dummy_result(*score: float) -> list[Fight]:
    """Creates a list of dummy results for testing."""
    return [
        Fight(
            score=s,
            max_size=0,
            generator=ProgramRunInfo(),
            solver=ProgramRunInfo(),
        )
        for s in score
    ]


class Matchtests(TestCase):
    """Tests for the match object."""

    @classmethod
    def setUpClass(cls) -> None:
        """Set up a match object."""
        cls.team0 = TestTeam("0")
        cls.team1 = TestTeam("1")
        cls.matchup0 = Matchup(cls.team0, cls.team1)
        cls.matchup1 = Matchup(cls.team1, cls.team0)
        cls.team_dict: dict[str, Any] = {
            "active_teams": [cls.team0.name, cls.team1.name],
            "excluded_teams": {},
        }
        cls.teams = TeamHandler([cls.team0, cls.team1])

    def test_all_battle_pairs_two_teams(self):
        """Two teams both generate and solve one time each."""
        self.assertEqual(self.teams.matchups, [self.matchup0, self.matchup1])

    def test_all_battle_pairs_single_player(self):
        """A team playing against itself is the only battle pair in single player."""
        teams = TeamHandler([self.team0])
        self.assertEqual(teams.matchups, [Matchup(self.team0, self.team0)])

    def test_calculate_points_zero_rounds(self):
        """All teams get 0 points if no rounds have been fought."""
        match = Match(**self.team_dict)
        self.assertEqual(match.calculate_points(100), {self.team0.name: 0, self.team1.name: 0})

    def test_calculate_points_iterated_no_successful_round(self):
        """Two teams should get an equal amount of points if nobody solved anything."""
        match = Match(**self.team_dict)
        battle = Iterated()
        battle.results = [0]
        match.insert_battle(battle, self.matchup0)
        match.insert_battle(battle, self.matchup1)
        self.assertEqual(match.calculate_points(100), {self.team0.name: 50, self.team1.name: 50})

    def test_calculate_points_iterated_draw(self):
        """Two teams should get an equal amount of points if both solved a problem equally well."""
        match = Match(**self.team_dict)
        battle = Iterated()
        battle.results = [20]
        match.insert_battle(battle, self.matchup0)
        match.insert_battle(battle, self.matchup1)
        self.assertEqual(match.calculate_points(100), {self.team0.name: 50, self.team1.name: 50})

    def test_calculate_points_iterated_domination(self):
        """One team should get all points if it solved anything and the other team nothing."""
        match = Match(**self.team_dict)
        battle = Iterated()
        battle.results = [10]
        battle2 = Iterated()
        battle2.results = [0]
        match.insert_battle(battle, self.matchup0)
        match.insert_battle(battle2, self.matchup1)
        self.assertEqual(match.calculate_points(100), {self.team0.name: 0, self.team1.name: 100})

    def test_calculate_points_iterated_one_team_better(self):
        """One team should get more points than the other if it performed better."""
        match = Match(**self.team_dict)
        battle = Iterated()
        battle.results = [10]
        battle2 = Iterated()
        battle2.results = [20]
        match.insert_battle(battle, self.matchup0)
        match.insert_battle(battle2, self.matchup1)
        self.assertEqual(match.calculate_points(100), {self.team0.name: 66.7, self.team1.name: 33.3})

    def test_calculate_points_averaged_no_successful_round(self):
        """Two teams should get an equal amount of points if nobody solved anything."""
        match = Match(**self.team_dict)
        battle = Averaged()
        battle.fights = dummy_result(0, 0, 0)
        match.insert_battle(battle, self.matchup0)
        match.insert_battle(battle, self.matchup1)
        self.assertEqual(match.calculate_points(100), {self.team0.name: 50, self.team1.name: 50})

    def test_calculate_points_averaged_draw(self):
        """Two teams should get an equal amount of points if both solved a problem equally well."""
        match = Match(**self.team_dict)
        battle = Averaged()
        battle.fights = dummy_result(0.5, 0.5, 0.5)
        match.insert_battle(battle, self.matchup0)
        match.insert_battle(battle, self.matchup1)
        self.assertEqual(match.calculate_points(100), {self.team0.name: 50, self.team1.name: 50})

    def test_calculate_points_averaged_domination(self):
        """One team should get all points if it solved anything and the other team nothing."""
        match = Match(**self.team_dict)
        battle = Averaged()
        battle.fights = dummy_result(0, 0, 0)
        battle2 = Averaged()
        battle2.fights = dummy_result(1, 1, 1)
        match.insert_battle(battle, self.matchup0)
        match.insert_battle(battle2, self.matchup1)
        self.assertEqual(match.calculate_points(100), {self.team0.name: 100, self.team1.name: 0})

    def test_calculate_points_averaged_one_team_better(self):
        """One team should get more points than the other if it performed better."""
        match = Match(**self.team_dict)
        battle = Averaged()
        battle.fights = dummy_result(0.6, 0.6, 0.6)
        battle2 = Averaged()
        battle2.fights = dummy_result(0.4, 0.4, 0.4)
        match.insert_battle(battle, self.matchup0)
        match.insert_battle(battle2, self.matchup1)
        self.assertEqual(match.calculate_points(100), {self.team0.name: 40, self.team1.name: 60})

    # TODO: Add tests for remaining functions


class Execution(IsolatedAsyncioTestCase):
    """Some basic tests for the execution of the battles."""

    @classmethod
    def setUpClass(cls) -> None:
        problem_path = Path(__file__).parent / "testsproblem"
        cls.problem = TestProblem
        run_params = RunConfig(timeout=2)
        cls.config_iter = AlgobattleConfig(
            match=MatchConfig(generator=run_params, solver=run_params, problem="Test Problem"),
            battle=Iterated.Config(maximum_size=10, rounds=2),
        )
        cls.config_avg = AlgobattleConfig(
            match=MatchConfig(generator=run_params, solver=run_params, problem="Test Problem"),
            battle=Averaged.Config(instance_size=5, num_fights=3),
        )
        cls.generator = problem_path / "generator"
        cls.solver = problem_path / "solver"

    async def test_basic(self):
        self.config_iter.teams = {"team_0": TeamInfo(generator=self.generator, solver=self.solver)}
        res = await Match().run(self.config_iter)
        for res_dict in res.results.values():
            for result in res_dict.values():
                self.assertIsNone(result.run_exception)
                for fight in result.fights:
                    self.assertIsNone(fight.generator.error)
                    assert fight.solver is not None
                    self.assertIsNone(fight.solver.error)

    async def test_multi_team(self):
        team0 = TeamInfo(generator=self.generator, solver=self.solver)
        team1 = TeamInfo(generator=self.generator, solver=self.solver)
        self.config_iter.teams = {"team_0": team0, "team_1": team1}
        res = await Match().run(self.config_iter)
        for res_dict in res.results.values():
            for result in res_dict.values():
                self.assertIsNone(result.run_exception)
                for fight in result.fights:
                    self.assertIsNone(fight.generator.error)
                    assert fight.solver is not None
                    self.assertIsNone(fight.solver.error)

    async def test_averaged(self):
        self.config_avg.teams = {"team_0": TeamInfo(generator=self.generator, solver=self.solver)}
        res = await Match().run(self.config_avg)
        for res_dict in res.results.values():
            for result in res_dict.values():
                self.assertIsNone(result.run_exception)
                for fight in result.fights:
                    self.assertIsNone(fight.generator.error)
                    assert fight.solver is not None
                    self.assertIsNone(fight.solver.error)


class Parsing(TestCase):
    """Testing the parsing of CLI and config files."""

    @classmethod
    def setUpClass(cls) -> None:
        path = Path(__file__).parent
        cls.problem_path = path / "testsproblem"
        cls.configs_path = path / "configs"
        cls.teams = {"team_0": TeamInfo(generator=cls.problem_path / "generator", solver=cls.problem_path / "solver")}

    def test_no_cfg_default(self):
<<<<<<< HEAD
        with self.assertRaises(ValidationError):
            AlgobattleConfig.from_file(self.problem_path)
=======
        _, cfg = parse_cli_args([str(self.problem_path)])
        self.assertEqual(
            cfg, AlgobattleConfig(teams=self.teams, match=MatchConfig(problem=self.problem_path / "problem.py"))
        )
>>>>>>> 4c174641

    def test_empty_cfg(self):
        with self.assertRaises(ValidationError):
            AlgobattleConfig.from_file(self.configs_path / "empty.toml")

    def test_cfg(self):
        cfg = AlgobattleConfig.from_file(self.configs_path / "test.toml")
        self.assertEqual(
            cfg,
            AlgobattleConfig(
<<<<<<< HEAD
=======
                teams={
                    "team_0": TeamInfo(generator=self.configs_path / "generator", solver=self.configs_path / "solver")
                },
>>>>>>> 4c174641
                match=MatchConfig(
                    generator=RunConfig(space=ByteSize(10)),
                    problem="Test Problem",
                ),
                battle=Averaged.Config(num_fights=1),
                execution=ExecutionConfig(points=10, results=self.configs_path / "results"),
            ),
        )

    def test_cfg_team(self):
        cfg = AlgobattleConfig.from_file(self.configs_path / "teams.toml")
        self.assertEqual(
            cfg,
            AlgobattleConfig(
                teams={
                    "team 1": TeamInfo(generator=self.configs_path, solver=self.configs_path),
                    "team 2": TeamInfo(generator=self.configs_path, solver=self.configs_path),
                },
                match=MatchConfig(
                    problem="Test Problem",
                ),
                execution=ExecutionConfig(results=self.configs_path / "results"),
            ),
        )

    def test_cfg_team_no_name(self):
        with self.assertRaises(ValueError):
            AlgobattleConfig.from_file(self.configs_path / "teams_incorrect.toml")


if __name__ == "__main__":
    main()<|MERGE_RESOLUTION|>--- conflicted
+++ resolved
@@ -7,15 +7,8 @@
 from pydantic import ByteSize, ValidationError
 
 from algobattle.battle import Fight, Iterated, Averaged
-<<<<<<< HEAD
-from algobattle.match import AlgobattleConfig, Match, MatchConfig
-from algobattle.team import Team, Matchup, TeamHandler, TeamInfo
-from algobattle.program import ProgramRunInfo, RunConfig
-from algobattle.util import ExecutionConfig
-=======
 from algobattle.match import ExecutionConfig, Match, AlgobattleConfig, MatchConfig, RunConfig, TeamInfo
 from algobattle.program import ProgramRunInfo, Team, Matchup, TeamHandler
->>>>>>> 4c174641
 from .testsproblem.problem import TestProblem
 
 
@@ -218,15 +211,8 @@
         cls.teams = {"team_0": TeamInfo(generator=cls.problem_path / "generator", solver=cls.problem_path / "solver")}
 
     def test_no_cfg_default(self):
-<<<<<<< HEAD
         with self.assertRaises(ValidationError):
             AlgobattleConfig.from_file(self.problem_path)
-=======
-        _, cfg = parse_cli_args([str(self.problem_path)])
-        self.assertEqual(
-            cfg, AlgobattleConfig(teams=self.teams, match=MatchConfig(problem=self.problem_path / "problem.py"))
-        )
->>>>>>> 4c174641
 
     def test_empty_cfg(self):
         with self.assertRaises(ValidationError):
@@ -237,12 +223,6 @@
         self.assertEqual(
             cfg,
             AlgobattleConfig(
-<<<<<<< HEAD
-=======
-                teams={
-                    "team_0": TeamInfo(generator=self.configs_path / "generator", solver=self.configs_path / "solver")
-                },
->>>>>>> 4c174641
                 match=MatchConfig(
                     generator=RunConfig(space=ByteSize(10)),
                     problem="Test Problem",

"""Module defining the Problem and Solution base classes and related objects."""
from abc import ABC, abstractmethod
from functools import wraps
<<<<<<< HEAD
from importlib.metadata import entry_points
=======
import importlib.util
import sys
>>>>>>> 4c174641
from pathlib import Path
from typing import (
    TYPE_CHECKING,
    Any,
    Callable,
    ClassVar,
    Literal,
    ParamSpec,
    Protocol,
    Self,
    Generic,
    TypeVar,
    overload,
)
from math import inf, isnan

<<<<<<< HEAD
=======
from pydantic import AfterValidator

>>>>>>> 4c174641
from algobattle.util import (
    EncodableModel,
    InstanceSolutionModel,
    Role,
    Encodable,
    problem_entrypoints,
)


class Instance(Encodable, ABC):
    """Instance base class."""

    @property
    @abstractmethod
    def size(self) -> int:
        """The instance's size."""
        raise NotImplementedError

    def validate_instance(self) -> None:
        """Confirms that the parsed instance is valid.

        Should be idempotent, but may also perform additional postprocessing such as bringing the instance
        into a normal form.

        Raises:
            ValidationError: if the created instance is invalid.
        """
        return


InstanceT = TypeVar("InstanceT", bound=Instance, contravariant=True)
P = ParamSpec("P")


class Solution(Encodable, Generic[InstanceT], ABC):
    """A proposed solution for an instance of this problem."""

    @classmethod
    @abstractmethod
    def decode(cls, source: Path, max_size: int, role: Role, instance: InstanceT | None = None) -> Self:  # noqa: D102
        raise NotImplementedError

    def validate_solution(self, instance: InstanceT, role: Role) -> None:
        """Confirms that the parsed solution is valid.

        Should be idempotent, but may also perform additional postprocessing such as bringing the solution
        into a normal form.

        Args:
            instance: The problem instance this solution is purported to solve.
            role: The role of the team that generated this solution.

        Raises:
            ValidationError: if the created instance is invalid.
        """
        return

    def score(self, instance: InstanceT, role: Role) -> float:
        """Calculate the score of this solution for the given problem instance.

        The default implementation always returns 1, indicating that all solutions of this problem are equally good.

        Args:
            instance: The instance this solution solves
            role: The role of the team that generated this solution
        Returns:
            The calculates score of this solution. Must be a nonnegative number. Bigger scores are considered better,
            if your score rates better scores lower you can use the @minimize decorator.
        """
        return 1


def minimize(function: Callable[P, float]) -> Callable[P, float]:
    """Wraps a score function such that smaller scores are considered better."""

    @wraps(function)
    def inner(*args: P.args, **kwargs: P.kwargs) -> float:
        try:
            return 1 / function(*args, **kwargs)
        except ZeroDivisionError:
            return inf

    return inner


def maximize(function: Callable[P, float]) -> Callable[P, float]:
    """No-op decorator to indicate that bigger scores are considered better."""
    return function


SolutionT = TypeVar("SolutionT", bound=Solution[Any])


_I = TypeVar("_I", bound=Instance, contravariant=True)
_S = TypeVar("_S", bound=Solution[Instance], contravariant=True)


class ScoreFunctionWithSol(Protocol, Generic[_I, _S]):
    """Type of `score` function passed to Problem if `with_solution` is set."""

    def __call__(self, instance: _I, *, generator_solution: _S, solver_solution: _S) -> float:
        """Calculates how well a solution solves this problem instance.

        Args:
            instance: The generated instance.
            generator_solution: The solution output by the generator.
            solver_solution: The solution created by the solver.

        Returns:
            The calculated score, a number in [0, 1] with a value of 0 indicating that the solver failed completely and
            1 that it solved the instance perfectly.
        """
        ...


class ScoreFunctionNoSol(Protocol, Generic[_I, _S]):
    """Type of `score` function passed to Problem if `with_solution` is not set."""

    def __call__(self, instance: _I, *, solution: _S) -> float:
        """Calculates how well a solution solves this problem instance.

        Args:
            instance: The generated instance.
            solution: The solution output by the generator.

        Returns:
            The calculated score, a number in [0, 1] with a value of 0 indicating that the solver failed completely and
            1 that it solved the instance perfectly.
        """
        ...


ScoreFunction = ScoreFunctionWithSol[InstanceT, SolutionT] | ScoreFunctionNoSol[InstanceT, SolutionT]


@overload
def default_score(instance: Instance, *, solution: Solution[Instance]) -> float:
    ...


@overload
def default_score(instance: Instance, *, generator_solution: SolutionT, solver_solution: SolutionT) -> float:
    ...


def default_score(
    instance: Instance,
    solution: SolutionT | None = None,
    generator_solution: SolutionT | None = None,
    solver_solution: SolutionT | None = None,
) -> float:
    """Calculates how well a solution solves this problem instance.

    If the problem is `with_solution` it calculates the ratio between the solver's and generator's solutions.
    Otherwise it just returns the solution's score clamped to [0, 1].

    Args:
        instance: The generated instance.
        solution: The solution if the problem is with_solution=False.
        solver_solution: The solution created by the solver.
        generator_solution: The solution output by the generator.

    Returns:
        The calculated score, a number in [0, 1] with a value of 0 indicating that the solver failed completely and
        1 that it solved the instance perfectly.
    """
    if solution is None:
        assert generator_solution is not None
        assert solver_solution is not None
        gen_score = generator_solution.score(instance, Role.generator)
        if gen_score < 0 or isnan(gen_score):
            raise RuntimeError("Score function didn't return a nonnegative value.")
        sol_score = solver_solution.score(instance, Role.solver)
        if sol_score < 0 or isnan(sol_score):
            raise RuntimeError("Score function didn't return a nonnegative value.")

        try:
            return max(0, min(1, sol_score / gen_score))
        except ZeroDivisionError:
            return float(sol_score < 0)
    else:
        return max(0, min(1, solution.score(instance, Role.solver)))


class Problem(Generic[InstanceT, SolutionT]):
    """The definition of a problem."""

    @overload
    def __init__(  # noqa: D107
        self,
        *,
        name: str,
        instance_cls: type[InstanceT],
        solution_cls: type[SolutionT],
        min_size: int = 0,
        with_solution: Literal[True] = True,
        score_function: ScoreFunctionWithSol[InstanceT, SolutionT] = default_score,
    ) -> None:
        ...

    @overload
    def __init__(  # noqa: D107
        self,
        *,
        name: str,
        instance_cls: type[InstanceT],
        solution_cls: type[SolutionT],
        min_size: int = 0,
        with_solution: Literal[False],
        score_function: ScoreFunctionNoSol[InstanceT, SolutionT] = default_score,
    ) -> None:
        ...

    def __init__(
        self,
        *,
        name: str,
        instance_cls: type[InstanceT],
        solution_cls: type[SolutionT],
        min_size: int = 0,
        with_solution: bool = True,
        score_function: ScoreFunction[InstanceT, SolutionT] = default_score,
    ) -> None:
        """The definition of a problem.

        Args:
            name: The name of the problem.
            instance_cls: Class defining what instances of this problem look like.
            solution_cls: Class definitng what solutions of this problem look like.
            min_size: Minimum size of valid instances of this problem.
            with_solution: Whether the generator should also create a solution.
            score_function: Function used to score how well a solution solves a problem instance.

                The default scoring function returns the quotient of the solver's to the generator's solution score.

                The score function always takes the instance as the first argument. If `with_solution` is set it then
                gets the generated solutions at `generator_solution` and `solver_solution`. If it is not set it receives
                the solver's solution at `solution`. It should return the calculated score, a number in [0, 1] with a
                value of 0 indicating that the solver failed completely and 1 that it solved the instance perfectly.
        """
        self.name = name
        self.instance_cls = instance_cls
        self.solution_cls = solution_cls
        self.min_size = min_size
        self.with_solution = with_solution
        self.score_function = score_function

    __slots__ = ("name", "instance_cls", "solution_cls", "min_size", "with_solution", "score_function")
    _installed: "ClassVar[dict[str, AnyProblem]]" = {}

    @overload
    def score(self, instance: InstanceT, *, solution: SolutionT) -> float:
        ...

    @overload
    def score(self, instance: InstanceT, *, generator_solution: SolutionT, solver_solution: SolutionT) -> float:
        ...

    def score(
        self,
        instance: InstanceT,
        *,
        solution: SolutionT | None = None,
        generator_solution: SolutionT | None = None,
        solver_solution: SolutionT | None = None,
    ) -> float:
        """Helper function to call self.score_function with easier to use overloads."""
        if self.with_solution:
            if solution is not None or generator_solution is None or solver_solution is None:
                raise TypeError
            if TYPE_CHECKING:
                assert isinstance(self.score_function, ScoreFunctionWithSol)
            return self.score_function(instance, generator_solution=generator_solution, solver_solution=solver_solution)
        else:
            if solution is None or generator_solution is not None or solver_solution is not None:
                raise TypeError
            if TYPE_CHECKING:
                assert isinstance(self.score_function, ScoreFunctionNoSol)
            return self.score_function(instance, solution=solution)

    @classmethod
<<<<<<< HEAD
    def all(cls) -> "dict[str, AnyProblem]":
        """Returns a dictionary mapping the names of all installed problems to their python objects.
=======
    def import_from_path(cls, path: Path) -> "AnyProblem":
        """Try to import a Problem from a given path.

        The specified file will be imported using the standard python loaders. If the created module contains exactly
        one Problem with the `export` flag set, it will be imported.

        Args:
            path: A path to a module, or a folder containing an `__init__.py` or `problem.py` file.

        Raises:
            ValueError: If the path doesn't point to a module or the file cannot be imported properly.
        """
        if path.is_file():
            pass
        elif (path / "problem.py").is_file():
            path /= "problem.py"
        else:
            raise ValueError(f"'{path}' does not point to a python file or a proper parent folder of one.")

        try:
            spec = importlib.util.spec_from_file_location("_problem", path)
            assert spec is not None
            assert spec.loader is not None
            problem_module = importlib.util.module_from_spec(spec)
            sys.modules[spec.name] = problem_module
            spec.loader.exec_module(problem_module)
        except Exception as e:
            raise ValueError from e

        try:
            problems = [obj for obj in vars(problem_module).values() if isinstance(obj, cls) and obj.export]
            match len(problems):
                case 0:
                    raise ValueError(f"'{path}' contains no Problems.")
                case 1:
                    problem = problems[0]
                case _:
                    raise ValueError(
                        f"'{path}' contains {len(problems)} different problems: {', '.join(p.name for p in problems)}."
                    )

            return problem

        finally:
            sys.modules.pop("_problem")

    @classmethod
    def load(cls, problem: "ProblemName | Path") -> "AnyProblem":
        """Gets either an installed problem instance using its name or imports a problem file."""
        if isinstance(problem, Path):
            return cls.import_from_path(problem)
        elif problem in cls._installed:
            return cls._installed[problem]
        else:
            try:
                loaded = problem_entrypoints()[problem].load()
                if not isinstance(loaded, cls):
                    raise RuntimeError(f"The entrypoint '{problem}' doesn't point to a problem but rather: {problem}.")
                return loaded
            except KeyError:
                raise ValueError("Problem name is not valid.")

>>>>>>> 4c174641

def _check_problem_name(val: str) -> str:
    if val not in Problem._installed and val not in problem_entrypoints():
        raise ValueError("Value is not the name of an installed Problem.")
    return val


ProblemName = Annotated[str, AfterValidator(_check_problem_name)]
AnyProblem = Problem[Any, Any]


class InstanceModel(Instance, EncodableModel, InstanceSolutionModel, ABC):
    """An instance that can easily be parsed to/from a json file."""

    _algobattle_model_type: ClassVar[Literal["instance"]] = "instance"


class SolutionModel(Solution[InstanceT], EncodableModel, InstanceSolutionModel, ABC):
    """A solution that can easily be parsed to/from a json file."""

    _algobattle_model_type: ClassVar[Literal["solution"]] = "solution"

    @classmethod
    def decode(cls, source: Path, max_size: int, role: Role, instance: InstanceT | None = None) -> Self:
        """Uses pydantic to create a python object from a `.json` file."""
        context: dict[str, Any] = {"max_size": max_size, "role": role}
        if instance is not None:
            context["instance"] = instance
        return cls._decode(source, **context)<|MERGE_RESOLUTION|>--- conflicted
+++ resolved
@@ -1,15 +1,10 @@
 """Module defining the Problem and Solution base classes and related objects."""
 from abc import ABC, abstractmethod
 from functools import wraps
-<<<<<<< HEAD
-from importlib.metadata import entry_points
-=======
-import importlib.util
-import sys
->>>>>>> 4c174641
 from pathlib import Path
 from typing import (
     TYPE_CHECKING,
+    Annotated,
     Any,
     Callable,
     ClassVar,
@@ -23,11 +18,8 @@
 )
 from math import inf, isnan
 
-<<<<<<< HEAD
-=======
 from pydantic import AfterValidator
 
->>>>>>> 4c174641
 from algobattle.util import (
     EncodableModel,
     InstanceSolutionModel,
@@ -309,62 +301,29 @@
             return self.score_function(instance, solution=solution)
 
     @classmethod
-<<<<<<< HEAD
     def all(cls) -> "dict[str, AnyProblem]":
         """Returns a dictionary mapping the names of all installed problems to their python objects.
-=======
-    def import_from_path(cls, path: Path) -> "AnyProblem":
-        """Try to import a Problem from a given path.
-
-        The specified file will be imported using the standard python loaders. If the created module contains exactly
-        one Problem with the `export` flag set, it will be imported.
-
-        Args:
-            path: A path to a module, or a folder containing an `__init__.py` or `problem.py` file.
+
+        It includes all Problem objects that have been created so far and ones exposed to the algobattle module via the
+        `algobattle.problem` entrypoint hook.
 
         Raises:
-            ValueError: If the path doesn't point to a module or the file cannot be imported properly.
-        """
-        if path.is_file():
-            pass
-        elif (path / "problem.py").is_file():
-            path /= "problem.py"
-        else:
-            raise ValueError(f"'{path}' does not point to a python file or a proper parent folder of one.")
-
-        try:
-            spec = importlib.util.spec_from_file_location("_problem", path)
-            assert spec is not None
-            assert spec.loader is not None
-            problem_module = importlib.util.module_from_spec(spec)
-            sys.modules[spec.name] = problem_module
-            spec.loader.exec_module(problem_module)
-        except Exception as e:
-            raise ValueError from e
-
-        try:
-            problems = [obj for obj in vars(problem_module).values() if isinstance(obj, cls) and obj.export]
-            match len(problems):
-                case 0:
-                    raise ValueError(f"'{path}' contains no Problems.")
-                case 1:
-                    problem = problems[0]
-                case _:
-                    raise ValueError(
-                        f"'{path}' contains {len(problems)} different problems: {', '.join(p.name for p in problems)}."
+            RuntimeError: If an entrypoint is not a Problem.
+        """
+        for name, entrypoint in problem_entrypoints().items():
+            if name not in cls._installed:
+                problem = entrypoint.load()
+                if not isinstance(problem, cls):
+                    raise RuntimeError(
+                        f"The entrypoint '{entrypoint.name}' doesn't point to a problem but rather: {problem}."
                     )
-
-            return problem
-
-        finally:
-            sys.modules.pop("_problem")
+                cls._installed[entrypoint.name] = problem
+        return cls._installed
 
     @classmethod
-    def load(cls, problem: "ProblemName | Path") -> "AnyProblem":
-        """Gets either an installed problem instance using its name or imports a problem file."""
-        if isinstance(problem, Path):
-            return cls.import_from_path(problem)
-        elif problem in cls._installed:
+    def load(cls, problem: "ProblemName") -> "AnyProblem":
+        """Gets either an installed problem instance using its name or imports an entrypoint."""
+        if problem in cls._installed:
             return cls._installed[problem]
         else:
             try:
@@ -375,7 +334,6 @@
             except KeyError:
                 raise ValueError("Problem name is not valid.")
 
->>>>>>> 4c174641
 
 def _check_problem_name(val: str) -> str:
     if val not in Problem._installed and val not in problem_entrypoints():

"""Module defining the Problem and Solution base classes and related objects."""
from abc import ABC, abstractmethod
from dataclasses import dataclass
from functools import wraps
from importlib.metadata import entry_points
import importlib.util
from inspect import signature
import sys
from pathlib import Path
<<<<<<< HEAD
from typing import Any, Callable, ClassVar, Literal, ParamSpec, Protocol, Self, Generic, TypeVar, cast, get_args
=======
from typing import Any, Callable, ClassVar, Literal, ParamSpec, Protocol, Self, Generic, TypeVar, overload
>>>>>>> 6e0033ac
from math import inf, isnan

from pydantic import GetCoreSchemaHandler, ValidationInfo
from pydantic_core import CoreSchema
from pydantic_core.core_schema import general_after_validator_function

<<<<<<< HEAD
from algobattle.util import Role, Encodable, EncodableModel, count_positional_params
=======
from algobattle.util import Role, inherit_docs, u64, Encodable, EncodableModel, ValidationError
>>>>>>> 6e0033ac


class Instance(Encodable, ABC):
    """Instance base class."""

    @property
    @abstractmethod
    def size(self) -> int:
        """The instance's size."""
        raise NotImplementedError

    def validate_instance(self) -> None:
        """Confirms that the parsed instance is valid.

        Should be idempotent, but may also perform additional postprocessing such as bringing the instance
        into a normal form.

        Raises:
            ValidationError: if the created instance is invalid.
        """
        return


InstanceT = TypeVar("InstanceT", bound=Instance, contravariant=True)
P = ParamSpec("P")


class Solution(Encodable, Generic[InstanceT], ABC):
    """A proposed solution for an instance of this problem."""

    def validate_solution(self, instance: InstanceT, role: Role) -> None:
        """Confirms that the parsed solution is valid.

        Should be idempotent, but may also perform additional postprocessing such as bringing the solution
        into a normal form.

        Args:
            instance: The problem instance this solution is purported to solve.
            role: The role of the team that generated this solution.

        Raises:
            ValidationError: if the created instance is invalid.
        """
        return

    def score(self, instance: InstanceT, role: Role) -> float:
        """Calculate the score of this solution for the given problem instance.

        The default implementation always returns 1, indicating that all solutions of this problem are equally good.

        Args:
            instance: The instance this solution solves
            role: The role of the team that generated this solution
        Returns:
            The calculates score of this solution. Must be a nonnegative number. Bigger scores are considered better,
            if your score rates better scores lower you can use the @minimize decorator.
        """
        return 1


def minimize(function: Callable[P, float]) -> Callable[P, float]:
    """Wraps a score function such that smaller scores are considered better."""

    @wraps(function)
    def inner(*args: P.args, **kwargs: P.kwargs) -> float:
        try:
            return 1 / function(*args, **kwargs)
        except ZeroDivisionError:
            return inf

    return inner


def maximize(function: Callable[P, float]) -> Callable[P, float]:
    """No-op decorator to indicate that bigger scores are considered better."""
    return function


SolutionT = TypeVar("SolutionT", bound=Solution[Any])


_I = TypeVar("_I", bound=Instance, contravariant=True)
_S = TypeVar("_S", bound=Solution[Instance], contravariant=True)


class ScoreFunctionWithSol(Protocol, Generic[_I, _S]):
    """Type of `score` function passed to Problem if `with_solution` is set."""

    def __call__(self, instance: _I, *, generator_solution: _S, solver_solution: _S) -> float:
        """Calculates how well a solution solves this problem instance.

        Args:
            instance: The generated instance.
            generator_solution: The solution output by the generator.
            solver_solution: The solution created by the solver.

        Returns:
            The calculated score, a number in [0, 1] with a value of 0 indicating that the solver failed completely and
            1 that it solved the instance perfectly.
        """
        ...


class ScoreFunctionNoSol(Protocol, Generic[_I, _S]):
    """Type of `score` function passed to Problem if `with_solution` is not set."""

    def __call__(self, instance: _I, *, solution: _S) -> float:
        """Calculates how well a solution solves this problem instance.

        Args:
            instance: The generated instance.
            solution: The solution output by the generator.

        Returns:
            The calculated score, a number in [0, 1] with a value of 0 indicating that the solver failed completely and
            1 that it solved the instance perfectly.
        """
        ...


ScoreFunction = ScoreFunctionWithSol[InstanceT, SolutionT] | ScoreFunctionNoSol[InstanceT, SolutionT]


@overload
def default_score(instance: Instance, *, solution: Solution[Instance]) -> float:
    ...


@overload
def default_score(instance: Instance, *, generator_solution: SolutionT, solver_solution: SolutionT) -> float:
    ...


def default_score(
    instance: Instance,
    solution: SolutionT | None = None,
    generator_solution: SolutionT | None = None,
    solver_solution: SolutionT | None = None,
) -> float:
    """Calculates how well a solution solves this problem instance.

    If the problem is `with_solution` it calculates the ratio between the solver's and generator's solutions.
    Otherwise it just returns the solution's score clamped to [0, 1].

    Args:
        instance: The generated instance.
        solution: The solution if the problem is with_solution=False.
        solver_solution: The solution created by the solver.
        generator_solution: The solution output by the generator.

    Returns:
        The calculated score, a number in [0, 1] with a value of 0 indicating that the solver failed completely and
        1 that it solved the instance perfectly.
    """
    if solution is None:
        assert generator_solution is not None
        assert solver_solution is not None
        gen_score = generator_solution.score(instance, Role.generator)
        if gen_score < 0 or isnan(gen_score):
            raise RuntimeError("Score function didn't return a nonnegative value.")
        sol_score = solver_solution.score(instance, Role.solver)
        if sol_score < 0 or isnan(sol_score):
            raise RuntimeError("Score function didn't return a nonnegative value.")

        try:
            return max(0, min(1, sol_score / gen_score))
        except ZeroDivisionError:
            return float(sol_score < 0)
    else:
        return max(0, min(1, solution.score(instance, Role.solver)))


@dataclass(kw_only=True)
class ProblemBase(Generic[InstanceT, SolutionT]):
    """The definition of a problem."""

    name: str
    """The name of the problem."""

    instance_cls: type[InstanceT]
    """Class defining what instances of this problem look like."""

    solution_cls: type[SolutionT]
    """Class definitng what solutions of this problem look like."""

    min_size: int = 0
    """Minimum size of valid instances of this problem."""

    with_solution: bool = True
    """Whether the generator should also create a solution."""

    export: bool = True
    """Wether the class should be exported.

    If a battle is run by specifying a module, exactly one Problem in it must have `export=True`. It will then be used
    to run the battle.
    """

    score_function: ScoreFunction[InstanceT, SolutionT] = default_score
    """Function used to score how well a solution solves a problem instance.

    The default scoring function uses the `Scored` protocol to compare the solver's solution to the generator's. If the
    used solution class does not support this, it  will always return 1 and thus score all valid solutions equally.

    The score function always takes the instance as the first argument. If `with_solution` is set it then gets the
    generated solutions at `generator_solution` and `solver_solution`. If it is not set it receives the solver's
    solution at `solution`. It should return the calculated score, a number in [0, 1] with a value of 0 indicating that
    the solver failed completely and 1 that it solved the instance perfectly.
    """

    _installed: ClassVar[dict[str, Self]] = {}

    def __post_init__(self) -> None:
        if self.export and self.name not in ProblemBase._installed:
            ProblemBase._installed[self.name] = self

    @overload
    def score(self, instance: InstanceT, *, solution: SolutionT) -> float:
        ...

    @overload
    def score(self, instance: InstanceT, *, generator_solution: SolutionT, solver_solution: SolutionT) -> float:
        ...

    def score(
        self,
        instance: InstanceT,
        *,
        solution: SolutionT | None = None,
        generator_solution: SolutionT | None = None,
        solver_solution: SolutionT | None = None,
    ) -> float:
        """Helper function to call self.score_function with easier to use overloads."""
        if self.with_solution:
            if solution is not None or generator_solution is None or solver_solution is None:
                raise TypeError
            assert isinstance(self.score_function, ScoreFunctionWithSol)
            return self.score_function(instance, generator_solution=generator_solution, solver_solution=solver_solution)
        else:
            if solution is None or generator_solution is not None or solver_solution is not None:
                raise TypeError
            assert isinstance(self.score_function, ScoreFunctionNoSol)
            return self.score_function(instance, solution=solution)

    @classmethod
    def import_from_path(cls, path: Path) -> Self:
        """Try to import a Problem from a given path.

        The specified file will be imported using the standard python loaders. If the created module contains exactly
        one Problem with the `export` flag set, it will be imported.

        Args:
            path: A path to a module, or a folder containing an `__init__.py` or `problem.py` file.

        Raises:
            ValueError: If the path doesn't point to a module or the file cannot be imported properly.
        """
        if path.is_file():
            pass
        elif (path / "problem.py").is_file():
            path /= "problem.py"
        else:
            raise ValueError(f"'{path}' does not point to a python file or a proper parent folder of one.")

        try:
            spec = importlib.util.spec_from_file_location("_problem", path)
            assert spec is not None
            assert spec.loader is not None
            problem_module = importlib.util.module_from_spec(spec)
            sys.modules[spec.name] = problem_module
            spec.loader.exec_module(problem_module)
        except Exception as e:
            raise ValueError from e

        try:
            problems = [obj for obj in vars(problem_module).values() if isinstance(obj, cls) and obj.export]
            match len(problems):
                case 0:
                    raise ValueError(f"'{path}' contains no Problems.")
                case 1:
                    problem = problems[0]
                case _:
                    raise ValueError(
                        f"'{path}' contains {len(problems)} different problems: {', '.join(p.name for p in problems)}."
                    )

            return problem

        finally:
            sys.modules.pop("_problem")

    @classmethod
    def all(cls) -> dict[str, Self]:
        """Returns a dictionary mapping the names of all installed problems to their python objects.

        It includes all Problem objects that have been created so far and ones exposed to the algobattle module via the
        `algobattle.problem` entrypoint hook.

        Raises:
            RuntimeError: If an entrypoint is not a Problem.
        """
        for entrypoint in entry_points(group="algobattle.problem"):
            if entrypoint.name not in cls._installed:
                problem = entrypoint.load()
                if not isinstance(problem, cls):
                    raise RuntimeError(
                        f"The entrypoint '{entrypoint.name}' doesn't point to a problem but rather: {problem}."
                    )
                cls._installed[entrypoint.name] = problem
        return cls._installed


<<<<<<< HEAD
class InstanceSolutionModel(EncodableModel, ABC):
    """Base Model class for instances or solution classes."""
=======
# Helper class to provide overloads for the __init__ so that score function type and with_solution match up
class Problem(ProblemBase[InstanceT, SolutionT]):
    """The definition of a problem."""

    @inherit_docs
    @overload
    def __init__(
        self,
        *,
        name: str,
        instance_cls: type[InstanceT],
        solution_cls: type[SolutionT],
        min_size: int = 0,
        with_solution: Literal[True] = True,
        export: bool = True,
        score: ScoreFunctionWithSol[InstanceT, SolutionT] = default_score,
    ) -> None:
        ...

    @inherit_docs
    @overload
    def __init__(
        self,
        *,
        name: str,
        instance_cls: type[InstanceT],
        solution_cls: type[SolutionT],
        min_size: int = 0,
        with_solution: Literal[False],
        export: bool = True,
        score: ScoreFunctionNoSol[InstanceT, SolutionT] = default_score,
    ) -> None:
        ...

    @inherit_docs
    def __init__(self, *args, **kwargs) -> None:
        return super().__init__(*args, **kwargs)


class InstanceModel(EncodableModel, Instance, ABC):
    """An instance that can easily be parsed to/from a json file."""
>>>>>>> 6e0033ac

    @classmethod
    def _annotation_needs_self(cls, annotation: object, model_type: Literal["instance", "solution"]) -> bool:
        if isinstance(annotation, AttributeReferenceValidator):
            return annotation.needs_self(model_type)
        return any(cls._annotation_needs_self(e, model_type) for e in get_args(annotation))

    @classmethod
    def _validate_with_self(cls, model_type: Literal["instance", "solution"]) -> bool:
        return any(cls._annotation_needs_self(info.annotation, model_type) for info in cls.model_fields.values())


ModelReference = Literal["instance", "solution", "self"]


@dataclass(frozen=True, slots=True)
class AttributeReference:
    """Creates a reference to the attribute of a model to be used in validaton schemas."""

    model: ModelReference
    attribute: str

    def get_value(self, info: ValidationInfo) -> Any | None:
        """Returns the referenced value from the correct object in the info context.

        If the correct object is not in the context or doesn't have the referenced attribute it returns None.
        """
        if info.context is None or self.model not in info.context:
            return None
        model = info.context[self.model]
        if hasattr(model, self.attribute):
            return getattr(model, self.attribute)
        else:
            return None

    def __str__(self) -> str:
        return f"{self.model}.{self.attribute}"

    def needs_self(self, model_type: Literal["instance", "solution"]) -> bool:
        """Checks if an attribute reference needs a reference to the current model in order to be resolved."""
        if self.model == "self":
            return True
        else:
            return self.model == model_type


NoInfoAttrValidatorFunction = Callable[[Any, Any], Any]
GeneralAttrValidatorFunction = Callable[[Any, Any, ValidationInfo], Any]
AttrValidatorFunction = NoInfoAttrValidatorFunction | GeneralAttrValidatorFunction


def is_info_validator(validator: AttrValidatorFunction) -> bool:
    """Helper method to discriminate the union."""
    match count_positional_params(signature(validator)):
        case 2:
            return False
        case 3:
            return True
        case _:
            raise TypeError


@dataclass(frozen=True, slots=True)
class AttributeReferenceValidator:
    """An AfterValidator that can resolve a reference to a model attribute and pass it to the validator function.

    Using this with a reference to an attribute in the model it is defined may significantly impact performance.
    """

    func: AttrValidatorFunction
    attribute: AttributeReference

    def __get_pydantic_core_schema__(self, source_type: Any, handler: GetCoreSchemaHandler) -> CoreSchema:
        schema = handler(source_type)
        info_arg = is_info_validator(self.func)
        if info_arg:
            func = cast(GeneralAttrValidatorFunction, self.func)

            def wrapper(value: Any, info: ValidationInfo) -> Any:
                attribute_val = self.attribute.get_value(info)
                if attribute_val is None:
                    return value
                return func(value, attribute_val, info)

        else:
            func = cast(NoInfoAttrValidatorFunction, self.func)

            def wrapper(value: Any, info: ValidationInfo) -> Any:
                attribute_val = self.attribute.get_value(info)
                if attribute_val is None:
                    return value
                return func(value, attribute_val)

        return general_after_validator_function(wrapper, schema=schema)

    def needs_self(self, model_type: Literal["instance", "solution"]) -> bool:
        """Checks if the validator needs a reference to the current model in order to work fully."""
        if self.attribute.model == "self":
            return True
        else:
            return self.attribute.model == model_type


@dataclass
class AttributeReferenceMaker:
    """Helper class to easily create attribute references."""

    _attr_ref_maker_model: ModelReference

    def __getattr__(self, __name: str) -> AttributeReference:
        return AttributeReference(self._attr_ref_maker_model, __name)


SelfRef = AttributeReferenceMaker("self")


InstanceRef = AttributeReferenceMaker("instance")


SolutionRef = AttributeReferenceMaker("solution")


class InstanceModel(InstanceSolutionModel, Instance, ABC):
    """An instance that can easily be parsed to/from a json file."""

    @classmethod
    def create_and_validate(
        cls,
        data: dict[str, Any],
        *,
        role: Role = Role.generator,
    ) -> Self:
        """Helper method to easily create a fully validated instance."""
        res = cls.model_validate(data, context={"role": role})
        res.validate_instance()
        return res

    def validate_instance(self) -> None:
        """Validate the instance again, this time also passing itself in the context.

        Very inefficient implementation to make SizeIndex and similar types work.
        """
        super().validate_instance()
        if self._validate_with_self("instance"):
            self.model_validate(self, context={"instance": self, "self": self, "role": Role.generator})


class SolutionModel(Solution[InstanceT], InstanceSolutionModel, ABC):
    """A solution that can easily be parsed to/from a json file."""

    @classmethod
    def create_and_validate(
        cls,
        data: dict[str, Any],
        *,
        instance: InstanceT,
        role: Role = Role.generator,
    ) -> Self:
        """Helper method to easily create a fully validated solution."""
        res = cls.model_validate(data, context={"role": role, "instance": instance})
        res.validate_solution(instance, role)
        return res

    def validate_solution(self, instance: InstanceT, role: Role) -> None:
        """Validate the solution again, this time also passing itself and the instance in the context.

        Very inefficient implementation to make SizeIndex and similar types work.
        """
        super().validate_solution(instance, role)
        if self._validate_with_self("solution"):
            self.model_validate(self, context={"instance": instance, "solution": self, "self": self, "role": role})<|MERGE_RESOLUTION|>--- conflicted
+++ resolved
@@ -7,22 +7,27 @@
 from inspect import signature
 import sys
 from pathlib import Path
-<<<<<<< HEAD
-from typing import Any, Callable, ClassVar, Literal, ParamSpec, Protocol, Self, Generic, TypeVar, cast, get_args
-=======
-from typing import Any, Callable, ClassVar, Literal, ParamSpec, Protocol, Self, Generic, TypeVar, overload
->>>>>>> 6e0033ac
+from typing import (
+    Any,
+    Callable,
+    ClassVar,
+    Literal,
+    ParamSpec,
+    Protocol,
+    Self,
+    Generic,
+    TypeVar,
+    overload,
+    cast,
+    get_args,
+)
 from math import inf, isnan
 
 from pydantic import GetCoreSchemaHandler, ValidationInfo
 from pydantic_core import CoreSchema
 from pydantic_core.core_schema import general_after_validator_function
 
-<<<<<<< HEAD
-from algobattle.util import Role, Encodable, EncodableModel, count_positional_params
-=======
-from algobattle.util import Role, inherit_docs, u64, Encodable, EncodableModel, ValidationError
->>>>>>> 6e0033ac
+from algobattle.util import Role, Encodable, EncodableModel, count_positional_params, inherit_docs
 
 
 class Instance(Encodable, ABC):
@@ -335,10 +340,6 @@
         return cls._installed
 
 
-<<<<<<< HEAD
-class InstanceSolutionModel(EncodableModel, ABC):
-    """Base Model class for instances or solution classes."""
-=======
 # Helper class to provide overloads for the __init__ so that score function type and with_solution match up
 class Problem(ProblemBase[InstanceT, SolutionT]):
     """The definition of a problem."""
@@ -378,9 +379,8 @@
         return super().__init__(*args, **kwargs)
 
 
-class InstanceModel(EncodableModel, Instance, ABC):
-    """An instance that can easily be parsed to/from a json file."""
->>>>>>> 6e0033ac
+class InstanceSolutionModel(EncodableModel, ABC):
+    """Base Model class for instances or solution classes."""
 
     @classmethod
     def _annotation_needs_self(cls, annotation: object, model_type: Literal["instance", "solution"]) -> bool:
@@ -503,7 +503,7 @@
 SolutionRef = AttributeReferenceMaker("solution")
 
 
-class InstanceModel(InstanceSolutionModel, Instance, ABC):
+class InstanceModel(Instance, InstanceSolutionModel, ABC):
     """An instance that can easily be parsed to/from a json file."""
 
     @classmethod

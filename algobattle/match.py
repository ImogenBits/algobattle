"""Match class, provides functionality for setting up and executing battles between given teams."""
import subprocess
import os

import logging
import configparser
from typing import Callable, List, Tuple

import algobattle.sighandler as sigh
from algobattle.team import Team
from algobattle.problem import Problem
from algobattle.util import run_subprocess, update_nested_dict
from algobattle.subject import Subject
from algobattle.observer import Observer
from algobattle.battle_wrappers.averaged import Averaged
from algobattle.battle_wrappers.iterated import Iterated

logger = logging.getLogger('algobattle.match')


class Match(Subject):
    """Match class, provides functionality for setting up and executing battles between given teams."""

    _observers: List[Observer] = []
    generating_team = None
    solving_team = None
    battle_wrapper = None

    def __init__(self, problem: Problem, config_path: str, teams: list,
                 runtime_overhead=0, approximation_ratio=1.0, cache_docker_containers=True) -> None:

        config = configparser.ConfigParser()
        logger.debug('Using additional configuration options from file "%s".', config_path)
        config.read(config_path)

        self.timeout_build           = int(config['run_parameters']['timeout_build']) + runtime_overhead
        self.timeout_generator       = int(config['run_parameters']['timeout_generator']) + runtime_overhead
        self.timeout_solver          = int(config['run_parameters']['timeout_solver']) + runtime_overhead
        self.space_generator         = int(config['run_parameters']['space_generator'])
        self.space_solver            = int(config['run_parameters']['space_solver'])
        self.cpus                    = int(config['run_parameters']['cpus'])
        self.problem = problem
        self.config = config
        self.approximation_ratio = approximation_ratio

        self.build_successful = self._build(teams, cache_docker_containers)

        if approximation_ratio != 1.0 and not problem.approximable:
            logger.error('The given problem is not approximable and can only be run with an approximation ratio of 1.0!')
            self.build_successful = False

        self.generator_base_run_command = lambda a: [
            "docker",
            "run",
            "--rm",
            "--network", "none",
            "-i",
            "--memory=" + str(a) + "mb",
            "--cpus=" + str(self.cpus)
        ]

        self.solver_base_run_command = lambda a: [
            "docker",
            "run",
            "--rm",
            "--network", "none",
            "-i",
            "--memory=" + str(a) + "mb",
            "--cpus=" + str(self.cpus)
        ]

    def build_successful(function: Callable) -> Callable:
        """Ensure that internal methods are only callable after a successful build."""
        def wrapper(self, *args, **kwargs):
            if not self.build_successful:
                logger.error('Trying to call Match object which failed to build!')
                return None
            else:
                return function(self, *args, **kwargs)
        return wrapper

    def team_roles_set(function: Callable) -> Callable:
        """Ensure that internal methods are only callable after the team roles have been set."""
        def wrapper(self, *args, **kwargs):
            if not self.generating_team or not self.solving_team:
                logger.error('Generating or solving team have not been set!')
                return None
            else:
                return function(self, *args, **kwargs)
        return wrapper

    def docker_running(function: Callable) -> Callable:
        """Ensure that internal methods are only callable if docker is running."""
        def wrapper(self, *args, **kwargs):
            if os.name == 'posix':
                creationflags = 0
            else:
                creationflags = subprocess.CREATE_NEW_PROCESS_GROUP
            docker_running = subprocess.Popen(['docker', 'info'], stdout=subprocess.PIPE, stderr=subprocess.PIPE, creationflags=creationflags)
            _ = docker_running.communicate()
            if docker_running.returncode:
                logger.error('Could not connect to the docker daemon. Is docker running?')
                return None
            else:
                return function(self, *args, **kwargs)
        return wrapper

    def attach(self, observer: Observer) -> None:
        """Subscribe a new Observer by adding them to the list of observers."""
        self._observers.append(observer)

    def detach(self, observer: Observer) -> None:
        """Unsubscribe an Observer by removing them from the list of observers."""
        self._observers.remove(observer)

    def notify(self) -> None:
        """Notify all subscribed Observers by calling their update() functions."""
        for observer in self._observers:
            observer.update(self)

    @build_successful
    def update_match_data(self, new_data: dict) -> bool:
        """Update the internal match dict with new (partial) information.

        Parameters
        ----------
        new_data : dict
            A dict in the same format as match_data that contains new information.
        """
        self.match_data = update_nested_dict(self.match_data, new_data)
        self.notify()
        return True

    @docker_running
    def _build(self, teams: list, cache_docker_containers=True) -> bool:
        """Build docker containers for the given generators and solvers of each team.

        Any team for which either the generator or solver does not build successfully
        will be removed from the match.

        Parameters
        ----------
        teams : list
            List of Team objects.
        cache_docker_containers : bool
            Flag indicating whether to cache built docker containers.

        Returns
        -------
        Bool
            Boolean indicating whether the build process succeeded.
        """
        base_build_command = [
            "docker",
            "build",
        ] + (["--no-cache"] if not cache_docker_containers else []) + [
            "--network=host",
            "-t"
        ]

        if not isinstance(teams, list) or any(not isinstance(team, Team) for team in teams):
            logger.error('Teams argument is expected to be a list of Team objects!')
            return False

        self.team_names = [team.name for team in teams]
        if len(self.team_names) != len(list(set(self.team_names))):
            logger.error('At least one team name is used twice!')
            return False

        self.single_player = False
        if len(teams) == 1:
            self.single_player = True

        for team in teams:
            build_commands = []
            build_commands.append(base_build_command + ["solver-" + str(team.name), team.solver_path])
            build_commands.append(base_build_command + ["generator-" + str(team.name), team.generator_path])

<<<<<<< HEAD
        for command in build_commands:
            logger.debug('Building docker container with the following command: {}'.format(command))
            if os.name == 'posix':
                creationflags = 0
            else:
                creationflags = subprocess.CREATE_NEW_PROCESS_GROUP
            with subprocess.Popen(command, stdout=subprocess.PIPE, stderr=subprocess.PIPE, creationflags=creationflags) as process:
                try:
                    output, _ = process.communicate(timeout=self.timeout_build)
                    logger.debug(output.decode())
                except subprocess.TimeoutExpired:
                    process.kill()
                    process.wait()
                    logger.error('Build process for {} ran into a timeout!'.format(command[5]))
                    return False
                if process.returncode != 0:
                    process.kill()
                    process.wait()
                    logger.error('Build process for {} failed!'.format(command[5]))
                    return False

        return True
=======
            build_successful = True
            for command in build_commands:
                logger.debug('Building docker container with the following command: {}'.format(command))
                with subprocess.Popen(command, stdout=subprocess.PIPE, stderr=subprocess.PIPE) as process:
                    try:
                        output, _ = process.communicate(timeout=self.timeout_build)
                        logger.debug(output.decode())
                    except subprocess.TimeoutExpired:
                        process.kill()
                        process.wait()
                        logger.error('Build process for {} ran into a timeout!'.format(command[5]))
                        build_successful = False
                    if process.returncode != 0:
                        process.kill()
                        process.wait()
                        logger.error('Build process for {} failed!'.format(command[5]))
                        build_successful = False
            if not build_successful:
                logger.error("Removing team {} as their containers did not build successfully.".format(team.name))
                self.team_names.remove(team.name)

        return len(self.team_names) > 0
>>>>>>> ae239010

    @build_successful
    def all_battle_pairs(self) -> list:
        """Generate and return a list of all team pairings for battles."""
        battle_pairs = []
        for i in range(len(self.team_names)):
            for j in range(len(self.team_names)):
                battle_pairs.append((self.team_names[i], self.team_names[j]))

        if not self.single_player:
            battle_pairs = [pair for pair in battle_pairs if pair[0] != pair[1]]

        return battle_pairs

    @build_successful
    def run(self, battle_type: str = 'iterated', rounds: int = 5, iterated_cap: int = 50000,
            approximation_instance_size: int = 10, approximation_iterations: int = 25) -> dict:
        """Match entry point, executes rounds fights between all teams and returns the results of the battles.

        Parameters
        ----------
        battle_type : str
            Type of battle that is to be run.
        rounds : int
            Number of Battles between each pair of teams (used for averaging results).
        iterated_cap : int
            Iteration cutoff after which an iterated battle is automatically stopped, declaring the solver as the winner
        approximation_instance_size : int
            Instance size on which to run an averaged battle.
        approximation_iterations : int
            Number of iterations for an averaged battle between two teams.

        Returns
        -------
        dict
            A dictionary contains the current data of a match. You can subscribe
            to this data using the observable pattern implemented in the match object.
            If the 'error' key is set to something other than None, do not expect the
            data to be consistent.
            Contains the following keys:
            error: An error message as a str (default: None).
            problem: The name of a problem
            curr_pair: The pair of teams currently fighting.
            rounds: The number of rounds fought between each pair of teams.
            type: The battle_type, usually 'iterated' or 'averaged'.
            approx_inst_size: Assuming 'averaged' battle_type, the constant instanze size.
            approx_iters: Assuming 'averaged' battle_type, the number of iterations over which to average.
            For each pair (as 2-tuple), there is a nested dict with the following contents:
            curr_round: The current round of the battle between the two teams.
            Each round is a key itself with another nested dict with the following contents:
            cap: Assuming 'iterated' battle_type, the (updated) cap up to which to fight.
            solved: Assuming 'iterated' battle_type, the largest instance size for which a solution was found (so far).
            attempting: Assuming 'iterated' battle_type, the current instanze size for which a solution is sought.
            approx_ratios: Assuming 'averaged' battle_type, a list of the approximation ratios for each iteration.
        """
        self.match_data = dict()
        self.match_data['error'] = None
        self.match_data['problem'] = Problem.name
        self.match_data['curr_pair'] = None
        self.match_data['rounds'] = rounds
        self.match_data['type'] = battle_type
        self.match_data['approx_inst_size'] = approximation_instance_size
        self.match_data['approx_iters'] = approximation_iterations
        for pair in self.all_battle_pairs():
            self.match_data[pair] = dict()
            self.match_data[pair]['curr_round'] = 0
            for i in range(rounds):
                self.match_data[pair][i] = dict()
                self.match_data[pair][i]['cap'] = iterated_cap
                self.match_data[pair][i]['solved'] = 0
                self.match_data[pair][i]['attempting'] = 0
                self.match_data[pair][i]['approx_ratios'] = []

        options = dict()
        if battle_type == 'iterated':
            self.battle_wrapper = Iterated()
            options['exponent'] = 2
        elif battle_type == 'averaged':
            self.battle_wrapper = Averaged()
        else:
            self.match_data['error'] = 'Unrecognized battle_type given: "{}"'.format(battle_type)
            logger.error(self.match_data['error'])
            return self.match_data

        for pair in self.all_battle_pairs():
            self.update_match_data({'curr_pair': pair})
            for i in range(rounds):
                logger.info('{}  Running Battle {}/{}  {}'.format('#' * 20, i + 1, rounds, '#' * 20))
                self.update_match_data({pair: {'curr_round': i}})

                self.generating_team = pair[0]
                self.solving_team = pair[1]
                self.battle_wrapper.wrapper(self, options)

        return self.match_data

    @docker_running
    @build_successful
    @team_roles_set
    def _one_fight(self, instance_size: int) -> float:
        """Execute a single fight of a battle between a given generator and solver for a given instance size.

        Parameters
        ----------
        instance_size : int
            The instance size, expected to be a positive int.

        Returns
        -------
        float
            Returns the approximation ratio of the solver against
            the generator (1 if optimal, 0 if failed, >=1 if the
            generator solution is optimal).
        """
        instance, generator_solution = self._run_generator(instance_size)

        if not instance and not generator_solution:
            return 1.0

        solver_solution = self._run_solver(instance_size, instance)

        if not solver_solution:
            return 0.0

        approximation_ratio = self.problem.verifier.calculate_approximation_ratio(instance, instance_size,
                                                                                  generator_solution, solver_solution)
        logger.info('Solver of group {} yields a valid solution with an approx. ratio of {}.'
                    .format(self.solving_team, approximation_ratio))
        return approximation_ratio

    @docker_running
    @build_successful
    @team_roles_set
    def _run_generator(self, instance_size: int) -> Tuple[any, any]:
        """Execute the generator of match.generating_team and check the validity of the generated output.

        If the validity checks pass, return the instance and the certificate solution.

        Parameters
        ----------
        instance_size : int
            The instance size, expected to be a positive int.

        Returns
        -------
        any, any
            If the validity checks pass, the (instance, solution) in whatever
            format that is specified, else (None, None).
        """
        scaled_memory = self.problem.generator_memory_scaler(self.space_generator, instance_size)
        generator_run_command = self.generator_base_run_command(scaled_memory) + ["generator-" + str(self.generating_team)]

        logger.debug('Running generator of group {}...\n'.format(self.generating_team))

        sigh.latest_running_docker_image = "generator-" + str(self.generating_team)
        encoded_output, _ = run_subprocess(generator_run_command, str(instance_size).encode(),
                                           self.timeout_generator)
        if not encoded_output:
            logger.warning('No output was generated when running the generator group {}!'.format(self.generating_team))
            return None, None

        raw_instance_with_solution = self.problem.parser.decode(encoded_output)

        logger.debug('Checking generated instance and certificate...')

        raw_instance, raw_solution = self.problem.parser.split_into_instance_and_solution(raw_instance_with_solution)
        instance                   = self.problem.parser.parse_instance(raw_instance, instance_size)
        generator_solution         = self.problem.parser.parse_solution(raw_solution, instance_size)

        if not self.problem.verifier.verify_semantics_of_instance(instance, instance_size):
            logger.warning('Generator {} created a malformed instance!'.format(self.generating_team))
            return None, None

        if not self.problem.verifier.verify_semantics_of_solution(generator_solution, instance_size, True):
            logger.warning('Generator {} created a malformed solution at instance size!'.format(self.generating_team))
            return None, None

        if not self.problem.verifier.verify_solution_against_instance(instance, generator_solution, instance_size, True):
            logger.warning('Generator {} failed due to a wrong certificate for its generated instance!'
                           .format(self.generating_team))
            return None, None

        self.problem.parser.postprocess_instance(instance, instance_size)

        logger.info('Generated instance and certificate by group {} are valid!\n'.format(self.generating_team))

        return instance, generator_solution

    @docker_running
    @build_successful
    @team_roles_set
    def _run_solver(self, instance_size: int, instance: any) -> any:
        """Execute the solver of match.solving_team and check the validity of the generated output.

        If the validity checks pass, return the solver solution.

        Parameters
        ----------
        instance_size : int
            The instance size, expected to be a positive int.

        Returns
        -------
        any
            If the validity checks pass, solution in whatever
            format that is specified, else None.
        """
        scaled_memory = self.problem.solver_memory_scaler(self.space_solver, instance_size)
        solver_run_command = self.solver_base_run_command(scaled_memory) + ["solver-" + str(self.solving_team)]
        logger.debug('Running solver of group {}...\n'.format(self.solving_team))

        sigh.latest_running_docker_image = "solver-" + str(self.solving_team)
        encoded_output, _ = run_subprocess(solver_run_command, self.problem.parser.encode(instance),
                                           self.timeout_solver)
        if not encoded_output:
            logger.warning('No output was generated when running the solver of group {}!'.format(self.solving_team))
            return None

        raw_solver_solution = self.problem.parser.decode(encoded_output)

        logger.debug('Checking validity of the solvers solution...')

        solver_solution = self.problem.parser.parse_solution(raw_solver_solution, instance_size)
        if not self.problem.verifier.verify_semantics_of_solution(solver_solution, instance_size, True):
            logger.warning('Solver of group {} created a malformed solution at instance size {}!'
                           .format(self.solving_team, instance_size))
            return None
        elif not self.problem.verifier.verify_solution_against_instance(instance, solver_solution, instance_size, False):
            logger.warning('Solver of group {} yields a wrong solution at instance size {}!'
                           .format(self.solving_team, instance_size))
            return None

        return solver_solution<|MERGE_RESOLUTION|>--- conflicted
+++ resolved
@@ -176,34 +176,14 @@
             build_commands.append(base_build_command + ["solver-" + str(team.name), team.solver_path])
             build_commands.append(base_build_command + ["generator-" + str(team.name), team.generator_path])
 
-<<<<<<< HEAD
-        for command in build_commands:
-            logger.debug('Building docker container with the following command: {}'.format(command))
-            if os.name == 'posix':
-                creationflags = 0
-            else:
-                creationflags = subprocess.CREATE_NEW_PROCESS_GROUP
-            with subprocess.Popen(command, stdout=subprocess.PIPE, stderr=subprocess.PIPE, creationflags=creationflags) as process:
-                try:
-                    output, _ = process.communicate(timeout=self.timeout_build)
-                    logger.debug(output.decode())
-                except subprocess.TimeoutExpired:
-                    process.kill()
-                    process.wait()
-                    logger.error('Build process for {} ran into a timeout!'.format(command[5]))
-                    return False
-                if process.returncode != 0:
-                    process.kill()
-                    process.wait()
-                    logger.error('Build process for {} failed!'.format(command[5]))
-                    return False
-
-        return True
-=======
             build_successful = True
             for command in build_commands:
                 logger.debug('Building docker container with the following command: {}'.format(command))
-                with subprocess.Popen(command, stdout=subprocess.PIPE, stderr=subprocess.PIPE) as process:
+                if os.name == 'posix':
+                    creationflags = 0
+                else:
+                    creationflags = subprocess.CREATE_NEW_PROCESS_GROUP
+                with subprocess.Popen(command, stdout=subprocess.PIPE, stderr=subprocess.PIPE, creationflags=creationflags) as process:
                     try:
                         output, _ = process.communicate(timeout=self.timeout_build)
                         logger.debug(output.decode())
@@ -222,7 +202,6 @@
                 self.team_names.remove(team.name)
 
         return len(self.team_names) > 0
->>>>>>> ae239010
 
     @build_successful
     def all_battle_pairs(self) -> list:

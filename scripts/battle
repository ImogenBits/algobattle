#!/usr/bin/env python3
"""Main battle script. Executes all possible types of battles, see battle --help for all options."""
import sys
import os
import logging

from optparse import OptionParser
import datetime as dt
from pathlib import Path

import algobattle
from algobattle.match import Match
from algobattle.team import Team
from algobattle.util import measure_runtime_overhead, import_problem_from_path
from algobattle.ui import Ui

if __name__ == "__main__":

    def setup_logging(logging_path, verbose_logging, silent):
        """Creates and returns a parent logger.

        Parameters:
        ----------
        logging_path : str
            Path to folder where the logfile should be stored at.
        verbose_logging : bool
            Flag indicating whether to include debug messages in the output
        silent : bool
            Flag indicating whether not to pipe the logging output to stderr.

        Returns:
        ----------
        Logger:
            The Logger object.
        """
        common_logging_level = logging.INFO

        if verbose_logging:
            common_logging_level = logging.DEBUG

        if not os.path.exists(logging_path):
            os.makedirs(logging_path)

        _now = dt.datetime.now()
<<<<<<< HEAD
        current_timestamp = '{:04d}-{:02d}-{:02d}_{:02d}:{:02d}:{:02d}'.format(_now.year, _now.month, _now.day, _now.hour, _now.minute, _now.second)
        logging_path = Path(logging_path, current_timestamp + '.log')
=======
        time_seperator = ':' if os.name == 'posix' else '-'
        current_timestamp = '{:04d}-{:02d}-{:02d}_{:02d}{}{:02d}{}{:02d}'.format(_now.year, _now.month, _now.day, _now.hour, time_seperator, _now.minute, time_seperator, _now.second)
        logging_path = logging_path + current_timestamp + '.log'
>>>>>>> a028b5c4

        logging.basicConfig(handlers=[logging.FileHandler(logging_path, 'w', 'utf-8')],
                            level=common_logging_level,
                            format='%(asctime)s %(levelname)s: %(message)s',
                            datefmt='%H:%M:%S')

        logger = logging.getLogger('algobattle')

        if not silent:
            # Pipe logging out to console
            _consolehandler = logging.StreamHandler(stream=sys.stderr)
            _consolehandler.setLevel(common_logging_level)

            _consolehandler.setFormatter(logging.Formatter('%(message)s'))

            logger.addHandler(_consolehandler)

        logger.info('You can find the log files for this run in {}'.format(logging_path))
        return logger

    if len(sys.argv) < 2:
        sys.exit('Expecting (relative) path to the parent directory of a problem file as argument. Use "battle --help" for more information on usage and options.')

    problem_path = str(Path(sys.argv[1]).resolve())

    default_logging_path = str(Path.home()) + '/.algobattle_logs/'
    default_config = os.path.join(os.path.dirname(os.path.abspath(algobattle.__file__)), 'config', 'config.ini')

    # Option parser to process arguments from the console.
    usage = 'usage: %prog FILE [options]\nExpecting (relative) path to the directory of the problem as first argument.\nIf you provide generators, solvers and group numbers for multiple teams, make sure that the order is the same for all three arguments.'
    parser = OptionParser(usage=usage, version=algobattle.__version__)
    parser.add_option('--verbose', dest='verbose_logging', action='store_true', help='Log all debug messages.')
    parser.add_option('--output_folder', dest='folder_name', default=default_logging_path, help='Specify the folder into which the log file is written to. Can either be a relative or absolute path to folder. If nonexisting, a new folder will be created. Default: ~/.algobattle_logs/')
    parser.add_option('--config_file', dest='config', default=default_config, help='Path to a .ini configuration file to be used for the run. Defaults to the packages config.ini')
    parser.add_option('--solvers', dest='solvers', default=problem_path + '/solver/', help='Specify the folder names containing the solvers of all involved teams as a comma-seperated list. Default: arg1/solver/')
    parser.add_option('--generators', dest='generators', default=problem_path + '/generator/', help='Specify the folder names containing the generators of all involved teams as a comma-seperated list. Default: arg1/generator/')
    parser.add_option('--team_names', dest='team_names', default='0', help='Specify the team names of all involved teams as a list strings as a comma-seperated list. Default: "0"')
    parser.add_option('--rounds', dest='battle_rounds', type=int, default='5', help='Number of rounds that are to be fought in the battle (points are split between all rounds). Default: 5')
    parser.add_option('--battle_type', dest='battle_type', choices=['iterated', 'averaged'], default='iterated', help='Type of battle wrapper to be used. Possible options: iterated, averaged. Default: iterated')
    parser.add_option('--iter_cap', dest='iterated_cap', type=int, default='50000', help='If --battle_type=iterated, the maximum instance size up to which a battle is to be fought. Default: 50000')
    parser.add_option('--iter_exponent', dest='iterated_exponent', type=int, default='2', help='If --battle_type=iterated, the exponent used for the step size increase. Default: 2')
    parser.add_option('--approx_ratio', dest='approximation_ratio', type=float, default='1.0', help='Tolerated approximation ratio of a solution, if the problem is compatible with approximation. Default: 1.0')
    parser.add_option('--approx_inst_size', dest='approximation_instance_size', type=int, default='10', help='If --battle_type=averaged, the instance size on which the averaged run is to be made. Default: 10')
    parser.add_option('--approx_iterations', dest='approximation_iterations', type=int, default='25', help='If --battle_type=averaged, the number of iterations that are to be averaged. Default: 25')
    parser.add_option('--points', dest='points', type=int, default='100', help='Number of points that are to be fought for. Default: 100')
    parser.add_option('--do_not_count_points', dest='do_not_count_points', action='store_true', help='If set, points are not calculated for the run.')
    parser.add_option('--silent', dest='silent', action='store_true', help='Disable forking the logging output to stderr.')
    parser.add_option('--no_overhead_calculation', dest='no_overhead_calculation', action='store_true', help='If set, the program does not benchmark the I/O of the host system to calculate the runtime overhead when started.')
    parser.add_option('--ui', dest='display_ui', action='store_true', help='If set, the program sets the --silent option and displays a small ui on STDOUT that shows the progress of the battles.')

    (options, args) = parser.parse_args()

    display_ui = options.display_ui

    if display_ui:
        options.silent = True

    solvers = options.solvers.split(',')
    generators = options.generators.split(',')
    team_names = options.team_names.split(',')

    if len(solvers) != len(generators) or len(solvers) != len(team_names) or len(team_names) != len(generators):
        sys.exit('The number of provided generator paths ({}), solver paths ({}) and group numbers ({}) is not equal!'.format(len(generators), len(solvers), len(team_names)))

    if not os.path.exists(problem_path):
        sys.exit('Problem path "{}" does not exist in the file system! Use "battle --help" for more information on usage and options.'.format(problem_path))
    if not os.path.exists(options.config):
        sys.exit('Config path "{}" does not exist in the file system! Use "battle --help" for more information on usage and options.'.format(options.config))
    for solver_path in solvers:
        if not os.path.exists(solver_path):
            sys.exit('The given path for option --solvers "{}" does not exist in the file system! Use "battle --help" for more information on usage and options.'.format(solver_path))
    for generator_path in generators:
        if not os.path.exists(generator_path):
            sys.exit('The given path for option --generators "{}" does not exist in the file system! Use "battle --help" for more information on usage and options.'.format(generator_path))

    logger = setup_logging(options.folder_name, options.verbose_logging, options.silent)

    problem = import_problem_from_path(problem_path)
    if not problem:
        sys.exit(1)

    teams = []
    for i in range(len(generators)):
        teams.append(Team(team_names[i], generators[i], solvers[i]))

    logger.debug('Options for this run: {}'.format(options))
    logger.debug('Contents of sys.argv: {}'.format(sys.argv))

    runtime_overhead = 0
    if not options.no_overhead_calculation:
        logger.info('Running a benchmark to determine your machines I/O overhead to start and stop docker containers...')
        runtime_overhead = measure_runtime_overhead()
        logger.info('Maximal measured runtime overhead is at {} seconds. Adding this amount to the configured runtime.'.format(runtime_overhead))

    match = Match(problem, options.config, teams, runtime_overhead=runtime_overhead, approximation_ratio=options.approximation_ratio)

    if not match.build_successful:
        logger.critical('Building the match object failed, exiting!')
        sys.exit(1)

    ui = None
    if display_ui:
        ui = Ui()
        match.attach(ui)

    results = match.run(options.battle_type, rounds=options.battle_rounds, iterated_cap=options.iterated_cap,
                        iterated_exponent=options.iterated_exponent, approximation_instance_size=options.approximation_instance_size,
                        approximation_iterations=options.approximation_iterations)

    if display_ui:
        match.detach(ui)
        ui.restore()

    logger.info('#' * 78)
    logger.info('\n{}'.format(match.battle_wrapper.format_as_utf8(match.match_data)))
    if not options.do_not_count_points:
        points = match.battle_wrapper.calculate_points(results, options.points)

        for team_name in match.team_names:
            logger.info('Group {} gained {:.1f} points.'.format(team_name, points[team_name]))<|MERGE_RESOLUTION|>--- conflicted
+++ resolved
@@ -42,14 +42,10 @@
             os.makedirs(logging_path)
 
         _now = dt.datetime.now()
-<<<<<<< HEAD
-        current_timestamp = '{:04d}-{:02d}-{:02d}_{:02d}:{:02d}:{:02d}'.format(_now.year, _now.month, _now.day, _now.hour, _now.minute, _now.second)
-        logging_path = Path(logging_path, current_timestamp + '.log')
-=======
+
         time_seperator = ':' if os.name == 'posix' else '-'
         current_timestamp = '{:04d}-{:02d}-{:02d}_{:02d}{}{:02d}{}{:02d}'.format(_now.year, _now.month, _now.day, _now.hour, time_seperator, _now.minute, time_seperator, _now.second)
-        logging_path = logging_path + current_timestamp + '.log'
->>>>>>> a028b5c4
+        logging_path = Path(logging_path, current_timestamp + '.log')
 
         logging.basicConfig(handlers=[logging.FileHandler(logging_path, 'w', 'utf-8')],
                             level=common_logging_level,
